--- conflicted
+++ resolved
@@ -59,11 +59,8 @@
     # TODO(rcadene): enable pixels only baseline with `obs_type="pixels"` in environment by removing
     # requirement for "agent_pos"
     return_observations["observation.state"] = torch.from_numpy(observations["agent_pos"]).float()
-<<<<<<< HEAD
 
     if "task_index" in observations:
         return_observations["task_index"] = torch.from_numpy(observations["task_index"])
 
-=======
->>>>>>> 86bbd16d
     return return_observations