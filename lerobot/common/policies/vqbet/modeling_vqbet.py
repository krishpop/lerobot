--- conflicted
+++ resolved
@@ -67,15 +67,9 @@
         if config is None:
             config = VQBeTConfig()
         self.config = config
-        self.normalize_inputs = Normalize(
-            config.input_shapes, config.input_normalization_modes, dataset_stats
-        )
-        self.normalize_targets = Normalize(
-            config.output_shapes, config.output_normalization_modes, dataset_stats
-        )
-        self.unnormalize_outputs = Unnormalize(
-            config.output_shapes, config.output_normalization_modes, dataset_stats
-        )
+        self.normalize_inputs = Normalize(config.input_shapes, config.input_normalization_modes, dataset_stats)
+        self.normalize_targets = Normalize(config.output_shapes, config.output_normalization_modes, dataset_stats)
+        self.unnormalize_outputs = Unnormalize(config.output_shapes, config.output_normalization_modes, dataset_stats)
 
         self.vqbet = VQBeTModel(config)
 
@@ -104,11 +98,8 @@
         """
 
         batch = self.normalize_inputs(batch)
-<<<<<<< HEAD
+        batch = dict(batch)  # shallow copy so that adding a key doesn't modify the original
         task_index = batch.get("task_index")
-=======
-        batch = dict(batch)  # shallow copy so that adding a key doesn't modify the original
->>>>>>> 86bbd16d
         batch["observation.images"] = torch.stack([batch[k] for k in self.expected_image_keys], dim=-4)
         # Note: It's important that this happens after stacking the images into a single key.
         self._queues = populate_queues(self._queues, batch)
@@ -144,8 +135,8 @@
             # loss: total loss of training RVQ
             # n_different_codes: how many of the total possible VQ codes are being used in single batch (how many of them have at least one encoder embedding as a nearest neighbor). This can be at most `vqvae_n_embed * number of layers of RVQ (=2)`.
             # n_different_combinations: how many different code combinations are being used out of all possible combinations in single batch. This can be at most `vqvae_n_embed ^ number of layers of RVQ (=2)` (hint consider the RVQ as a decision tree).
-            loss, n_different_codes, n_different_combinations, recon_l1_error = (
-                self.vqbet.action_head.discretize(self.config.n_vqvae_training_steps, batch["action"])
+            loss, n_different_codes, n_different_combinations, recon_l1_error = self.vqbet.action_head.discretize(
+                self.config.n_vqvae_training_steps, batch["action"]
             )
             return {
                 "loss": loss,
@@ -303,9 +294,7 @@
         self.state_projector = MLP(
             config.input_shapes["observation.state"][0], hidden_channels=[self.config.gpt_input_dim]
         )
-        self.rgb_feature_projector = MLP(
-            self.rgb_encoder.feature_dim, hidden_channels=[self.config.gpt_input_dim]
-        )
+        self.rgb_feature_projector = MLP(self.rgb_encoder.feature_dim, hidden_channels=[self.config.gpt_input_dim])
 
         # GPT part of VQ-BeT
         self.policy = GPT(config)
@@ -318,7 +307,7 @@
             "select_target_actions_indices",
             torch.row_stack([torch.arange(i, i + self.config.action_chunk_size) for i in range(num_tokens)]),
         )
-        self._task_emb = nn.Embedding(3, 512, max_norm=1)       # TODO@bsud: remove hardcoded 3
+        self._task_emb = nn.Embedding(3, 512, max_norm=1)  # TODO@bsud: remove hardcoded 3
 
     def forward(self, batch: dict[str, Tensor], rollout: bool) -> Tensor:
         # Input validation.
@@ -327,9 +316,7 @@
         assert n_obs_steps == self.config.n_obs_steps
 
         # Extract image feature (first combine batch and sequence dims).
-        img_features = self.rgb_encoder(
-            einops.rearrange(batch["observation.images"], "b s n ... -> (b s n) ...")
-        )
+        img_features = self.rgb_encoder(einops.rearrange(batch["observation.images"], "b s n ... -> (b s n) ..."))
         # Separate batch and sequence dims.
         img_features = einops.rearrange(
             img_features, "(b s n) ... -> b s n ...", b=batch_size, s=n_obs_steps, n=self.num_images
@@ -341,9 +328,7 @@
             img_features
         )  # (batch, obs_step, number of different cameras, projection dims)
         input_tokens = [rgb_tokens[:, :, i] for i in range(rgb_tokens.size(2))]
-        input_tokens.append(
-            self.state_projector(batch["observation.state"])
-        )  # (batch, obs_step, projection dims)
+        input_tokens.append(self.state_projector(batch["observation.state"]))  # (batch, obs_step, projection dims)
         input_tokens.append(einops.repeat(self.action_token, "1 1 d -> b n d", b=batch_size, n=n_obs_steps))
         # batch should have "task_index" for multitask training and evaluation
         if "task_index" in batch:
@@ -444,9 +429,7 @@
         # `actions` is a tensor of shape (new_batch, action_chunk_size, action_dim) where new_batch is the number of possible chunks created from the original sequences using the sliding window.
 
         loss, metric = self.vqvae_model.vqvae_forward(actions)
-        n_different_codes = sum(
-            [len(torch.unique(metric[2][:, i])) for i in range(self.vqvae_model.vqvae_num_layers)]
-        )
+        n_different_codes = sum([len(torch.unique(metric[2][:, i])) for i in range(self.vqvae_model.vqvae_num_layers)])
         n_different_combinations = len(torch.unique(metric[2], dim=0))
         recon_l1_error = metric[0].detach().cpu().item()
         self.vqvae_model.optimized_steps += 1
@@ -480,9 +463,7 @@
             cbet_primary_logits = self.map_to_cbet_preds_primary_bin(x)
 
             # select primary bin first
-            cbet_primary_probs = torch.softmax(
-                cbet_primary_logits / self.config.bet_softmax_temperature, dim=-1
-            )
+            cbet_primary_probs = torch.softmax(cbet_primary_logits / self.config.bet_softmax_temperature, dim=-1)
             NT, choices = cbet_primary_probs.shape
             sampled_primary_centers = einops.rearrange(
                 torch.multinomial(cbet_primary_probs.view(-1, choices), num_samples=1),
@@ -496,9 +477,7 @@
                     axis=1,
                 )
             )
-            cbet_secondary_probs = torch.softmax(
-                cbet_secondary_logits / self.config.bet_softmax_temperature, dim=-1
-            )
+            cbet_secondary_probs = torch.softmax(cbet_secondary_logits / self.config.bet_softmax_temperature, dim=-1)
             sampled_secondary_centers = einops.rearrange(
                 torch.multinomial(cbet_secondary_probs.view(-1, choices), num_samples=1),
                 "(NT) 1 -> NT",
@@ -509,9 +488,7 @@
         # if self.config.sequentially_select is False, bin prediction head samples primary and secondary code at once.
         else:
             cbet_logits = self.map_to_cbet_preds_bin(x)
-            cbet_logits = einops.rearrange(
-                cbet_logits, "(NT) (G C) -> (NT) G C", G=self.vqvae_model.vqvae_num_layers
-            )
+            cbet_logits = einops.rearrange(cbet_logits, "(NT) (G C) -> (NT) G C", G=self.vqvae_model.vqvae_num_layers)
             cbet_probs = torch.softmax(cbet_logits / self.config.bet_softmax_temperature, dim=-1)
             NT, G, choices = cbet_probs.shape
             sampled_centers = einops.rearrange(
@@ -536,9 +513,7 @@
             # pass the centroids through decoder to get actions.
             decoded_action = self.vqvae_model.get_action_from_latent(return_decoder_input).clone().detach()
         # reshaped extracted offset to match with decoded centroids
-        sampled_offsets = einops.rearrange(
-            sampled_offsets, "NT (W A) -> NT W A", W=self.config.action_chunk_size
-        )
+        sampled_offsets = einops.rearrange(sampled_offsets, "NT (W A) -> NT W A", W=self.config.action_chunk_size)
         # add offset and decoded centroids
         predicted_action = decoded_action + sampled_offsets
         predicted_action = einops.rearrange(
@@ -575,9 +550,7 @@
 
         cbet_logits = pred["cbet_logits"]
 
-        predicted_action = einops.rearrange(
-            predicted_action, "N T (W A) -> (N T) W A", W=self.config.action_chunk_size
-        )
+        predicted_action = einops.rearrange(predicted_action, "N T (W A) -> (N T) W A", W=self.config.action_chunk_size)
 
         action_seq = einops.rearrange(action_seq, "N T W A -> (N T) W A")
         # Figure out the loss for the actions.
@@ -602,8 +575,7 @@
         )
         # add all the prediction loss
         cbet_loss = (
-            cbet_loss1 * self.config.primary_code_loss_weight
-            + cbet_loss2 * self.config.secondary_code_loss_weight
+            cbet_loss1 * self.config.primary_code_loss_weight + cbet_loss2 * self.config.secondary_code_loss_weight
         )
 
         equal_primary_code_rate = torch.sum((action_bins[:, 0] == sampled_centers[:, 0]).int()) / (NT)
@@ -697,9 +669,7 @@
                 current_step = current_step - n_vqvae_training_steps
                 if current_step < num_warmup_steps:
                     return float(current_step) / float(max(1, num_warmup_steps))
-                progress = float(current_step - num_warmup_steps) / float(
-                    max(1, num_training_steps - num_warmup_steps)
-                )
+                progress = float(current_step - num_warmup_steps) / float(max(1, num_training_steps - num_warmup_steps))
                 return max(0.0, 0.5 * (1.0 + math.cos(math.pi * float(num_cycles) * 2.0 * progress)))
 
         self.lr_scheduler = LambdaLR(optimizer, lr_lambda, -1)
@@ -731,17 +701,13 @@
             self.do_crop = False
 
         # Set up backbone.
-        backbone_model = getattr(torchvision.models, config.vision_backbone)(
-            weights=config.pretrained_backbone_weights
-        )
+        backbone_model = getattr(torchvision.models, config.vision_backbone)(weights=config.pretrained_backbone_weights)
         # Note: This assumes that the layer4 feature map is children()[-3]
         # TODO(alexander-soare): Use a safer alternative.
         self.backbone = nn.Sequential(*(list(backbone_model.children())[:-2]))
         if config.use_group_norm:
             if config.pretrained_backbone_weights:
-                raise ValueError(
-                    "You can't replace BatchNorm in a pretrained model without ruining the weights!"
-                )
+                raise ValueError("You can't replace BatchNorm in a pretrained model without ruining the weights!")
             self.backbone = _replace_submodules(
                 root_module=self.backbone,
                 predicate=lambda x: isinstance(x, nn.BatchNorm2d),
@@ -756,9 +722,7 @@
         image_keys = [k for k in config.input_shapes if k.startswith("observation.image")]
         assert len(image_keys) == 1
         image_key = image_keys[0]
-        dummy_input_h_w = (
-            config.crop_shape if config.crop_shape is not None else config.input_shapes[image_key][1:]
-        )
+        dummy_input_h_w = config.crop_shape if config.crop_shape is not None else config.input_shapes[image_key][1:]
         dummy_input = torch.zeros(size=(1, config.input_shapes[image_key][0], *dummy_input_h_w))
         with torch.inference_mode():
             dummy_feature_map = self.backbone(dummy_input)
