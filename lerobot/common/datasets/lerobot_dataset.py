--- conflicted
+++ resolved
@@ -160,7 +160,6 @@
             for cam in self.camera_keys:
                 item[cam] = self.image_transforms(item[cam])
 
-
         if self.custom_transforms is not None:
             item = self.custom_transforms(item)
 
@@ -233,12 +232,7 @@
     def __init__(
         self,
         repo_ids: list[str],
-<<<<<<< HEAD
-        version: str | None = CODEBASE_VERSION,
-        root: Path | None | list[str] = DATA_DIR,
-=======
         root: Path | None = DATA_DIR,
->>>>>>> 86bbd16d
         split: str = "train",
         image_transforms: Callable | None = None,
         delta_timestamps: dict[list[float]] | None = None,
@@ -248,14 +242,12 @@
         self.repo_ids = repo_ids
         # Construct the underlying datasets passing everything but `transform` and `delta_timestamps` which
         # are handled by this class.
-<<<<<<< HEAD
         if isinstance(root, ListConfig):
             self._datasets = []
             for i, repo_id in enumerate(repo_ids):
                 self._datasets.append(
                     LeRobotDataset(
                         repo_id,
-                        version=version,
                         root=root[i],
                         split=split,
                         delta_timestamps=delta_timestamps,
@@ -267,7 +259,6 @@
             self._datasets = [
                 LeRobotDataset(
                     repo_id,
-                    version=version,
                     root=root,
                     split=split,
                     delta_timestamps=delta_timestamps,
@@ -276,19 +267,6 @@
                 )
                 for repo_id in repo_ids
             ]
-=======
-        self._datasets = [
-            LeRobotDataset(
-                repo_id,
-                root=root,
-                split=split,
-                delta_timestamps=delta_timestamps,
-                image_transforms=image_transforms,
-                video_backend=video_backend,
-            )
-            for repo_id in repo_ids
-        ]
->>>>>>> 86bbd16d
         # Check that some properties are consistent across datasets. Note: We may relax some of these
         # consistency requirements in future iterations of this class.
         for repo_id, dataset in zip(self.repo_ids, self._datasets, strict=True):
@@ -312,8 +290,7 @@
         for repo_id, dataset in zip(self.repo_ids, self._datasets, strict=True):
             extra_keys = set(dataset.hf_dataset.features).difference(intersection_data_keys)
             logging.warning(
-                f"keys {extra_keys} of {repo_id} were disabled as they are not contained in all the "
-                "other datasets."
+                f"keys {extra_keys} of {repo_id} were disabled as they are not contained in all the " "other datasets."
             )
             self.disabled_data_keys.update(extra_keys)
 
