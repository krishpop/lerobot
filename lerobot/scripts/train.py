--- conflicted
+++ resolved
@@ -278,14 +278,10 @@
         cfg = checkpoint_cfg
         cfg.resume = True
     elif Logger.get_last_checkpoint_dir(out_dir).exists():
-<<<<<<< HEAD
-        raise RuntimeError(f"The configured output directory {Logger.get_last_checkpoint_dir(out_dir)} already exists.")
-=======
         raise RuntimeError(
             f"The configured output directory {Logger.get_last_checkpoint_dir(out_dir)} already exists. If "
             "you meant to resume training, please use `resume=true` in your command or yaml configuration."
         )
->>>>>>> 86bbd16d
 
     # log metrics to terminal and wandb
     logger = Logger(cfg, out_dir, wandb_job_name=job_name)
@@ -540,9 +536,7 @@
                     max_episodes_rendered=min(10, cfg.training.online_rollout_n_episodes),
                     videos_dir=logger.log_dir / "online_rollout_videos",
                     return_episode_data=True,
-                    start_seed=(
-                        rollout_start_seed := (rollout_start_seed + cfg.training.batch_size) % 1000000
-                    ),
+                    start_seed=(rollout_start_seed := (rollout_start_seed + cfg.training.batch_size) % 1000000),
                 )
             online_rollout_s = time.perf_counter() - start_rollout_time
 
@@ -572,16 +566,11 @@
         future = executor.submit(sample_trajectory_and_update_buffer)
         # If we aren't doing async rollouts, or if we haven't yet gotten enough examples in our buffer, wait
         # here until the rollout and buffer update is done, before proceeding to the policy update steps.
-        if (
-            not cfg.training.do_online_rollout_async
-            or len(online_dataset) <= cfg.training.online_buffer_seed_size
-        ):
+        if not cfg.training.do_online_rollout_async or len(online_dataset) <= cfg.training.online_buffer_seed_size:
             online_rollout_s, update_online_buffer_s = future.result()
 
         if len(online_dataset) <= cfg.training.online_buffer_seed_size:
-            logging.info(
-                f"Seeding online buffer: {len(online_dataset)}/{cfg.training.online_buffer_seed_size}"
-            )
+            logging.info(f"Seeding online buffer: {len(online_dataset)}/{cfg.training.online_buffer_seed_size}")
             continue
 
         policy.train()
